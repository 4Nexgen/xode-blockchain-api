--- conflicted
+++ resolved
@@ -180,22 +180,16 @@
         operationName: 'MyQuery',
       };
 
-<<<<<<< HEAD
       const controller = new AbortController();
       const timeout = setTimeout(() => controller.abort(), 10000); // 10 seconds
 
-=======
->>>>>>> d2917a6e
       const response = await fetch('https://subsquid.xode.net/graphql', {
         method: 'POST',
         headers: { 'Content-Type': 'application/json' },
         body: JSON.stringify(query),
-<<<<<<< HEAD
+
         signal: controller.signal,
       }).finally(() => clearTimeout(timeout));
-=======
-      });
->>>>>>> d2917a6e
 
       if (!response.ok) {
         throw new Error(
